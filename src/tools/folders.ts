import type { McpServer } from '@modelcontextprotocol/sdk/server/mcp'
import axios from 'axios'
import { z } from 'zod'
<<<<<<< HEAD
import type {
  TestFolderListResponse,
  BulkUpsertFoldersRequest,
  BulkUpsertFoldersResponse,
} from '../types'
import { QASPHERE_API_KEY, QASPHERE_TENANT_URL } from '../config'
=======
import type { TestFolderListResponse } from '../types.js'
import { QASPHERE_API_KEY, QASPHERE_TENANT_URL } from '../config.js'
>>>>>>> 3f106fa1

export const registerTools = (server: McpServer) => {
  server.tool(
    'list_test_cases_folders',
    'List folders for test cases within a specific QA Sphere project. Allows pagination and sorting.',
    {
      projectCode: z
        .string()
        .regex(/^[A-Z0-9]+$/, 'Project code must be in format PROJECT_CODE (e.g., BDI)')
        .describe('Project code identifier (e.g., BDI)'),
      page: z.number().optional().describe('Page number for pagination'),
      limit: z.number().optional().default(100).describe('Number of items per page'),
      sortField: z
        .enum(['id', 'project_id', 'title', 'pos', 'parent_id', 'created_at', 'updated_at'])
        .optional()
        .describe('Field to sort results by'),
      sortOrder: z
        .enum(['asc', 'desc'])
        .optional()
        .describe('Sort direction (ascending or descending)'),
    },
    async ({ projectCode, page, limit = 100, sortField, sortOrder }) => {
      try {
        // Build query parameters
        const params = new URLSearchParams()

        if (page !== undefined) params.append('page', page.toString())
        if (limit !== undefined) params.append('limit', limit.toString())
        if (sortField) params.append('sortField', sortField)
        if (sortOrder) params.append('sortOrder', sortOrder)

        const url = `${QASPHERE_TENANT_URL}/api/public/v0/project/${projectCode}/tcase/folders`

        const response = await axios.get<TestFolderListResponse>(url, {
          params,
          headers: {
            Authorization: `ApiKey ${QASPHERE_API_KEY}`,
            'Content-Type': 'application/json',
          },
        })

        const folderList = response.data

        // Basic validation of response
        if (!folderList || !Array.isArray(folderList.data)) {
          throw new Error('Invalid response: expected a list of folders')
        }

        // check for other fields from TestFolderListResponse
        if (
          folderList.total === undefined ||
          folderList.page === undefined ||
          folderList.limit === undefined
        ) {
          throw new Error('Invalid response: missing required fields (total, page, or limit)')
        }

        // if array is non-empty check if object has id and title fields
        if (folderList.data.length > 0) {
          const firstFolder = folderList.data[0]
          if (firstFolder.id === undefined || !firstFolder.title) {
            throw new Error('Invalid folder data: missing required fields (id or title)')
          }
        }

        return {
          content: [
            {
              type: 'text',
              text: JSON.stringify(folderList), // Use standard stringify, no special mapping needed for folders
            },
          ],
        }
      } catch (error: unknown) {
        if (axios.isAxiosError(error)) {
          if (error.response?.status === 404) {
            throw new Error(`Project with code '${projectCode}' not found.`)
          }
          throw new Error(
            `Failed to fetch test case folders: ${error.response?.data?.message || error.message}`
          )
        }
        throw error
      }
    }
  )

  server.tool(
    'bulk_upsert_folders',
    "Creates or updates multiple folders in a single request using folder path hierarchies. Automatically creates nested folder structures and updates existing folders' comments. Returns an array of folder ID arrays, each representing the full folder path hierarchy as an array of folder IDs.",
    {
      projectCode: z
        .string()
        .regex(/^[A-Z0-9]+$/, 'Project code must be in format PROJECT_CODE (e.g., BDI)')
        .describe('Project code identifier (e.g., BDI)'),
      folders: z
        .array(
          z.object({
            path: z
              .array(z.string().min(1).max(255))
              .min(1)
              .describe('Array of folder names representing the hierarchy'),
            comment: z
              .string()
              .optional()
              .describe(
                'Additional notes or description for the leaf folder (HTML format). Set null or omit to keep existing comment of an existing folder.'
              ),
          })
        )
        .min(1)
        .describe('Array of folder requests to create or update'),
    },
    async ({ projectCode, folders }) => {
      try {
        // Validate folder paths
        for (const folder of folders) {
          for (const folderName of folder.path) {
            if (folderName.includes('/')) {
              throw new Error('Folder names cannot contain forward slash (/) characters')
            }
            if (folderName.trim() === '') {
              throw new Error('Folder names cannot be empty strings')
            }
          }
        }

        const requestBody: BulkUpsertFoldersRequest = {
          folders: folders.map((folder) => ({
            path: folder.path,
            comment: folder.comment,
          })),
        }

        const url = `${QASPHERE_TENANT_URL}/api/public/v0/project/${projectCode}/tcase/folder/bulk`

        const response = await axios.post<BulkUpsertFoldersResponse>(url, requestBody, {
          headers: {
            Authorization: `ApiKey ${QASPHERE_API_KEY}`,
            'Content-Type': 'application/json',
          },
        })

        const result = response.data

        // Basic validation of response
        if (!result || !Array.isArray(result.ids)) {
          throw new Error('Invalid response: expected an array of folder ID arrays')
        }

        // Validate that the number of returned ID arrays matches the number of input folders
        if (result.ids.length !== folders.length) {
          throw new Error(
            `Invalid response: expected ${folders.length} folder ID arrays, got ${result.ids.length}`
          )
        }

        // Validate that each ID array has the correct length
        for (let i = 0; i < result.ids.length; i++) {
          const idArray = result.ids[i]
          const expectedLength = folders[i].path.length
          if (!Array.isArray(idArray) || idArray.length !== expectedLength) {
            throw new Error(
              `Invalid response: folder ${i} expected ${expectedLength} IDs, got ${idArray?.length || 0}`
            )
          }
        }

        return {
          content: [
            {
              type: 'text',
              text: JSON.stringify(result, null, 2),
            },
          ],
        }
      } catch (error: unknown) {
        if (axios.isAxiosError(error)) {
          if (error.response?.status === 400) {
            throw new Error(
              `Invalid request: ${error.response?.data?.message || 'Invalid request body or folder path format'}`
            )
          }
          if (error.response?.status === 401) {
            throw new Error('Invalid or missing API key')
          }
          if (error.response?.status === 403) {
            throw new Error('Insufficient permissions or suspended tenant')
          }
          if (error.response?.status === 404) {
            throw new Error(`Project with code '${projectCode}' not found`)
          }
          if (error.response?.status === 500) {
            throw new Error('Internal server error')
          }
          throw new Error(
            `Failed to bulk upsert folders: ${error.response?.data?.message || error.message}`
          )
        }
        throw error
      }
    }
  )
}<|MERGE_RESOLUTION|>--- conflicted
+++ resolved
@@ -1,17 +1,12 @@
 import type { McpServer } from '@modelcontextprotocol/sdk/server/mcp'
 import axios from 'axios'
 import { z } from 'zod'
-<<<<<<< HEAD
 import type {
   TestFolderListResponse,
   BulkUpsertFoldersRequest,
   BulkUpsertFoldersResponse,
-} from '../types'
-import { QASPHERE_API_KEY, QASPHERE_TENANT_URL } from '../config'
-=======
-import type { TestFolderListResponse } from '../types.js'
+} from '../types.js'
 import { QASPHERE_API_KEY, QASPHERE_TENANT_URL } from '../config.js'
->>>>>>> 3f106fa1
 
 export const registerTools = (server: McpServer) => {
   server.tool(
