--- conflicted
+++ resolved
@@ -1,19 +1,14 @@
 import type { McpServer } from '@modelcontextprotocol/sdk/server/mcp'
 import axios from 'axios'
 import { z } from 'zod'
-<<<<<<< HEAD
 import type {
   TestCase,
   TestCasesListResponse,
   CreateTestCaseRequest,
   CreateTestCaseResponse,
-} from '../types'
-import { QASPHERE_API_KEY, QASPHERE_TENANT_URL } from '../config'
-=======
+} from '../types.js'
+import { QASPHERE_API_KEY, QASPHERE_TENANT_URL } from '../config.js'
 import { JSONStringify } from '../utils.js'
-import type { TestCase, TestCasesListResponse } from '../types.js'
-import { QASPHERE_API_KEY, QASPHERE_TENANT_URL } from '../config.js'
->>>>>>> 3f106fa1
 
 export const registerTools = (server: McpServer) => {
   server.tool(
