import type { McpServer } from '@modelcontextprotocol/sdk/server/mcp'
import axios from 'axios'
import { z } from 'zod'
import type {
  TestCase,
  TestCasesListResponse,
  CreateTestCaseRequest,
  CreateTestCaseResponse,
  UpdateTestCaseRequest,
  UpdateTestCaseResponse,
} from '../types.js'
import { QASPHERE_API_KEY, QASPHERE_TENANT_URL } from '../config.js'
import { JSONStringify } from '../utils.js'
import { projectCodeSchema } from '../schemas.js'

export const registerTools = (server: McpServer) => {
  server.tool(
    'get_test_case',
    `Get a test case from QA Sphere using a marker in the format PROJECT_CODE-SEQUENCE (e.g., BDI-123). You can use URLs like: ${QASPHERE_TENANT_URL}/project/%PROJECT_CODE%/tcase/%SEQUENCE%?any Extract %PROJECT_CODE% and %SEQUENCE% from the URL and use them as the marker.`,
    {
      marker: testCaseMarkerSchema,
    },
    async ({ marker }: { marker: string }) => {
      try {
        const [projectId, sequence] = marker.split('-')
        const response = await axios.get<TestCase>(
          `${QASPHERE_TENANT_URL}/api/public/v0/project/${projectId}/tcase/${sequence}`,
          {
            headers: {
              Authorization: `ApiKey ${QASPHERE_API_KEY}`,
              'Content-Type': 'application/json',
            },
          }
        )

        const testCase = response.data

        // Sanity check for required fields
        if (!testCase.id || !testCase.title || !testCase.version) {
          throw new Error('Invalid test case data: missing required fields (id, title, or version)')
        }

        return {
          content: [
            {
              type: 'text',
              text: JSONStringify(testCase, {
                comment: 'precondition',
                steps: { description: 'action', expected: 'expected_result' },
              }),
            },
          ],
        }
      } catch (error: unknown) {
        if (axios.isAxiosError(error)) {
          throw new Error(
            `Failed to fetch test case: ${error.response?.data?.message || error.message}`
          )
        }
        throw error
      }
    }
  )

  server.tool(
    'list_test_cases',
    'List test cases from a project in QA Sphere. Supports pagination and various filtering options. Usually it makes sense to call get_project tool first to get the project context.',
    {
      projectCode: projectCodeSchema,
      page: z.number().optional().describe('Page number for pagination'),
      limit: z.number().optional().default(20).describe('Number of items per page'),
      sortField: z
        .enum([
          'id',
          'seq',
          'folder_id',
          'author_id',
          'pos',
          'title',
          'priority',
          'created_at',
          'updated_at',
          'legacy_id',
        ])
        .optional()
        .describe('Field to sort results by'),
      sortOrder: z
        .enum(['asc', 'desc'])
        .optional()
        .describe('Sort direction (ascending or descending)'),
      search: z.string().optional().describe('Search term to filter test cases'),
      include: z
        .array(z.enum(['steps', 'tags', 'project', 'folder', 'path']))
        .optional()
        .describe('Related data to include in the response'),
      folders: z.array(z.number()).optional().describe('Filter by folder IDs'),
      tags: z.array(z.number()).optional().describe('Filter by tag IDs'),
      priorities: z
        .array(z.enum(['high', 'medium', 'low']))
        .optional()
        .describe('Filter by priority levels'),
      draft: z.boolean().optional().describe('Filter draft vs published test cases'),
    },
    async ({
      projectCode,
      page,
      limit = 20,
      sortField,
      sortOrder,
      search,
      include,
      folders,
      tags,
      priorities,
      draft,
    }) => {
      try {
        // Build query parameters
        const params = new URLSearchParams()

        if (page !== undefined) params.append('page', page.toString())
        if (limit !== undefined) params.append('limit', limit.toString())
        if (sortField) params.append('sortField', sortField)
        if (sortOrder) params.append('sortOrder', sortOrder)
        if (search) params.append('search', search)

        // Add array parameters
        if (include) include.forEach((item) => params.append('include', item))
        if (folders) folders.forEach((item) => params.append('folders', item.toString()))
        if (tags) tags.forEach((item) => params.append('tags', item.toString()))
        if (priorities) priorities.forEach((item) => params.append('priorities', item))

        if (draft !== undefined) params.append('draft', draft.toString())

        const url = `${QASPHERE_TENANT_URL}/api/public/v0/project/${projectCode}/tcase`

        const response = await axios.get<TestCasesListResponse>(url, {
          params,
          headers: {
            Authorization: `ApiKey ${QASPHERE_API_KEY}`,
            'Content-Type': 'application/json',
          },
        })

        const testCasesList = response.data

        // Basic validation of response
        if (!testCasesList || !Array.isArray(testCasesList.data)) {
          throw new Error('Invalid response: expected a list of test cases')
        }

        // check for other fields from TestCasesListResponse
        if (
          testCasesList.total === undefined ||
          testCasesList.page === undefined ||
          testCasesList.limit === undefined
        ) {
          throw new Error('Invalid response: missing required fields (total, page, or limit)')
        }

        // if array is non-empty check if object has id and title fields
        if (testCasesList.data.length > 0) {
          const firstTestCase = testCasesList.data[0]
          if (!firstTestCase.id || !firstTestCase.title) {
            throw new Error('Invalid test case data: missing required fields (id or title)')
          }
        }

        return {
          content: [
            {
              type: 'text',
              text: JSONStringify(testCasesList, {
                data: {
                  comment: 'precondition',
                  steps: {
                    description: 'action',
                    expected: 'expected_result',
                  },
                },
              }),
            },
          ],
        }
      } catch (error: unknown) {
        if (axios.isAxiosError(error)) {
          if (error.response?.status === 404) {
            throw new Error(`Project with code '${projectCode}' not found.`)
          }
          throw new Error(
            `Failed to fetch test cases: ${error.response?.data?.message || error.message}`
          )
        }
        throw error
      }
    }
  )

  server.tool(
    'create_test_case',
    'Create a new test case in QA Sphere. Supports both standalone and template test cases with various options like steps, tags, requirements, and parameter values for templates.',
    {
      projectId: projectCodeSchema,
      title: z
        .string()
        .min(1, 'Title must be at least 1 character')
        .max(511, 'Title must be at most 511 characters')
        .describe('Test case title'),
      type: z
        .enum(['standalone', 'template'])
        .describe('Type of test case (standalone or template)'),
      folderId: z
        .number()
        .int()
        .positive('Folder ID must be a positive integer')
        .describe(
          'ID of the folder where the test case will be placed. Use bulk_upsert_folders tool to create new folders or get existing folders.'
        ),
      priority: z.enum(['high', 'medium', 'low']).describe('Test case priority'),
      pos: z
        .number()
        .int()
        .min(0, 'Position must be non-negative')
        .optional()
        .describe('Position within the folder (0-based index)'),
      comment: z.string().optional().describe('Test case precondition (HTML format)'),
      steps: z
        .array(
          z.object({
            sharedStepId: z
              .number()
              .int()
              .positive()
              .optional()
              .describe('Unique identifier of the shared step'),
            description: z.string().optional().describe('Details of steps (HTML format)'),
            expected: z.string().optional().describe('Expected result from the step (HTML format)'),
          })
        )
        .optional()
        .describe('List of test case steps'),
      tags: z
        .array(z.string().max(255, 'Tag title must be at most 255 characters'))
        .optional()
        .describe('List of tag titles'),
      requirements: z
        .array(
          z.object({
            text: z
              .string()
              .min(1, 'Requirement text must be at least 1 character')
              .max(255, 'Requirement text must be at most 255 characters')
              .describe('Title of the requirement'),
            url: z
              .string()
              .min(1, 'Requirement URL must be at least 1 character')
              .max(255, 'Requirement URL must be at most 255 characters')
              .url('Requirement URL must be a valid URL')
              .describe('URL of the requirement'),
          })
        )
        .optional()
        .describe('Test case requirements'),
      links: z
        .array(
          z.object({
            text: z
              .string()
              .min(1, 'Link text must be at least 1 character')
              .max(255, 'Link text must be at most 255 characters')
              .describe('Title of the link'),
            url: z
              .string()
              .min(1, 'Link URL must be at least 1 character')
              .max(255, 'Link URL must be at most 255 characters')
              .url('Link URL must be a valid URL')
              .describe('URL of the link'),
          })
        )
        .optional()
        .describe('Additional links relevant to the test case'),
      customFields: tcaseCustomFieldParamSchema,
      parameterValues: z
        .array(
          z.object({
            values: z
              .record(z.string())
              .describe('Values for the parameters in the template test case'),
          })
        )
        .optional()
        .describe('Values to substitute for parameters in template test cases'),
      filledTCaseTitleSuffixParams: z
        .array(z.string())
        .optional()
        .describe('Parameters to append to filled test case titles'),
      isDraft: z.boolean().optional().default(false).describe('Whether to create as draft'),
    },
    async ({ projectId, ...tcaseParams }) => {
      try {
        const requestData: CreateTestCaseRequest = {
          ...tcaseParams,
        }

        const response = await axios.post<CreateTestCaseResponse>(
          `${QASPHERE_TENANT_URL}/api/public/v0/project/${projectId}/tcase`,
          requestData,
          {
            headers: {
              Authorization: `ApiKey ${QASPHERE_API_KEY}`,
              'Content-Type': 'application/json',
            },
          }
        )

        const result = response.data

        return {
          content: [
            {
              type: 'text',
              text: JSON.stringify(result),
            },
          ],
        }
      } catch (error: unknown) {
        if (axios.isAxiosError(error)) {
          const status = error.response?.status
          const message = error.response?.data?.message || error.message

          if (status === 400) {
            throw new Error(`Invalid request data: ${message}`)
          }
          if (status === 401) {
            throw new Error('Invalid or missing API key')
          }
          if (status === 403) {
            throw new Error('Insufficient permissions or suspended tenant')
          }
          if (status === 404) {
            throw new Error(`Project or folder not found: ${message}`)
          }
          if (status === 409) {
            throw new Error(`Position conflict or duplicate requirement: ${message}`)
          }
          if (status === 500) {
            throw new Error('Internal server error while creating test case')
          }

          throw new Error(`Failed to create test case: ${message}`)
        }
        throw error
      }
    }
  )

  server.tool(
    'update_test_case',
    'Update an existing test case in QA Sphere. Only users with role User or higher are allowed to update test cases. Optional fields can be omitted to keep the current value.',
    {
      projectId: projectCodeSchema,
      tcaseOrLegacyId: z
        .string()
        .describe('Test case identifier (can be one of test case UUID, sequence or legacy ID)'),
      title: z
        .string()
        .min(1, 'Title must be at least 1 character')
        .max(511, 'Title must be at most 511 characters')
        .optional()
        .describe('Test case title'),
      priority: z.enum(['high', 'medium', 'low']).optional().describe('Test case priority'),
      comment: z.string().optional().describe('Test case precondition (HTML format)'),
      isDraft: z
        .boolean()
        .optional()
        .describe(
          'To publish a draft test case. A published test case cannot be converted to draft'
        ),
      steps: z
        .array(
          z.object({
            sharedStepId: z
              .number()
              .int()
              .positive()
              .optional()
              .describe('Unique identifier of the shared step'),
            description: z.string().optional().describe('Details of steps (HTML format)'),
            expected: z.string().optional().describe('Expected result from the step (HTML format)'),
          })
        )
        .optional()
        .describe('List of test case steps'),
      tags: z
        .array(z.string().max(255, 'Tag title must be at most 255 characters'))
        .optional()
        .describe('List of tag titles'),
      requirements: z
        .array(
          z.object({
            text: z
              .string()
              .min(1, 'Requirement text must be at least 1 character')
              .max(255, 'Requirement text must be at most 255 characters')
              .describe('Title of the requirement'),
            url: z
              .string()
              .min(1, 'Requirement URL must be at least 1 character')
              .max(255, 'Requirement URL must be at most 255 characters')
              .url('Requirement URL must be a valid URL')
              .describe('URL of the requirement'),
          })
        )
        .optional()
        .describe('Test case requirements'),
      links: z
        .array(
          z.object({
            text: z
              .string()
              .min(1, 'Link text must be at least 1 character')
              .max(255, 'Link text must be at most 255 characters')
              .describe('Title of the link'),
            url: z
              .string()
              .min(1, 'Link URL must be at least 1 character')
              .max(255, 'Link URL must be at most 255 characters')
              .url('Link URL must be a valid URL')
              .describe('URL of the link'),
          })
        )
        .optional()
        .describe('Additional links relevant to the test case'),
      customFields: tcaseCustomFieldParamSchema,
      parameterValues: z
        .array(
          z.object({
            tcaseId: z
              .string()
              .optional()
              .describe('Should be specified to update existing filled test case'),
            values: z
              .record(z.string())
              .describe('Values for the parameters in the template test case'),
          })
        )
        .optional()
        .describe('Values to substitute for parameters in template test cases'),
    },
    async ({ projectId, tcaseOrLegacyId, ...updateParams }) => {
      try {
        const requestData: UpdateTestCaseRequest = {
          ...updateParams,
        }

        const response = await axios.patch<UpdateTestCaseResponse>(
          `${QASPHERE_TENANT_URL}/api/public/v0/project/${projectId}/tcase/${tcaseOrLegacyId}`,
          requestData,
          {
            headers: {
              Authorization: `ApiKey ${QASPHERE_API_KEY}`,
              'Content-Type': 'application/json',
            },
          }
        )

        const result = response.data

        return {
          content: [
            {
              type: 'text',
              text: JSON.stringify(result),
            },
          ],
        }
      } catch (error: unknown) {
        if (axios.isAxiosError(error)) {
          const status = error.response?.status
          const message = error.response?.data?.message || error.message

          if (status === 400) {
            throw new Error(
              `Invalid request data or converting a published test case to draft: ${message}`
            )
          }
          if (status === 401) {
            throw new Error('Invalid or missing API key')
          }
          if (status === 403) {
            throw new Error('Insufficient permissions or suspended tenant')
          }
          if (status === 404) {
            throw new Error(`Project or test case not found: ${message}`)
          }
          if (status === 500) {
            throw new Error('Internal server error while updating test case')
          }

          throw new Error(`Failed to update test case: ${message}`)
        }
        throw error
      }
    }
  )
}

<<<<<<< HEAD
const tcaseCustomFieldParamSchema = z
  .record(
    z.string(),
    z.object({
      value: z
        .string()
        .optional()
        .describe(
          "The actual value for the field. For text fields: any string value. For dropdown fields: must match one of the option value strings from the field's options array."
        ),
      isDefault: z
        .boolean()
        .optional()
        .describe(
          "Boolean indicating whether to use the field's default value (if true, the value field is ignored)"
        ),
    })
  )
  .optional()
  .describe(
    'Custom field values. Use the systemName property from custom fields as the key. Only enabled fields should be used. Use list_custom_fields tool to get the custom fields.'
  )
=======
const testCaseMarkerSchema = z
  .string()
  .regex(
    /^[A-Z0-9]{2,5}-\d+$/,
    'Marker must be in format PROJECT_CODE-SEQUENCE (e.g., BDI-123). Project code must be 2 to 5 characters in format PROJECT_CODE (e.g., BDI). Sequence must be a number.'
  )
  .describe('Test case marker in format PROJECT_CODE-SEQUENCE (e.g., BDI-123)')
>>>>>>> bc87914e
<|MERGE_RESOLUTION|>--- conflicted
+++ resolved
@@ -505,7 +505,6 @@
   )
 }
 
-<<<<<<< HEAD
 const tcaseCustomFieldParamSchema = z
   .record(
     z.string(),
@@ -528,12 +527,11 @@
   .describe(
     'Custom field values. Use the systemName property from custom fields as the key. Only enabled fields should be used. Use list_custom_fields tool to get the custom fields.'
   )
-=======
+
 const testCaseMarkerSchema = z
   .string()
   .regex(
     /^[A-Z0-9]{2,5}-\d+$/,
     'Marker must be in format PROJECT_CODE-SEQUENCE (e.g., BDI-123). Project code must be 2 to 5 characters in format PROJECT_CODE (e.g., BDI). Sequence must be a number.'
   )
-  .describe('Test case marker in format PROJECT_CODE-SEQUENCE (e.g., BDI-123)')
->>>>>>> bc87914e
+  .describe('Test case marker in format PROJECT_CODE-SEQUENCE (e.g., BDI-123)')